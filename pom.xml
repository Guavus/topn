--- conflicted
+++ resolved
@@ -20,11 +20,7 @@
 
   <groupId>co.cask</groupId>
   <artifactId>topn</artifactId>
-<<<<<<< HEAD
   <version>1.1.0-SNAPSHOT</version>
-=======
-  <version>1.0.1</version>
->>>>>>> f5a85201
   <packaging>jar</packaging>
   <name>TopN</name>
 
